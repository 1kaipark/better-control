#!/usr/bin/env python3

from math import log
import dbus
import dbus.mainloop.glib
from gi.repository import GLib  # type: ignore
import subprocess
from typing import Dict, List

from utils.logger import LogLevel, Logger

BLUEZ_SERVICE_NAME = "org.bluez"
BLUEZ_ADAPTER_INTERFACE = "org.bluez.Adapter1"
BLUEZ_DEVICE_INTERFACE = "org.bluez.Device1"
DBUS_OM_IFACE = "org.freedesktop.DBus.ObjectManager"
DBUS_PROP_IFACE = "org.freedesktop.DBus.Properties"


class BluetoothManager:
    def __init__(self, logging: Logger):
        dbus.mainloop.glib.DBusGMainLoop(set_as_default=True)
        self.logging = logging
        self.bus = dbus.SystemBus()
        self.mainloop = GLib.MainLoop()
        try:
            self.adapter_path = self.find_adapter()
            self.adapter = dbus.Interface(
                self.bus.get_object(BLUEZ_SERVICE_NAME, self.adapter_path),
                DBUS_PROP_IFACE,
            )
        except Exception as e:
            self.logging.log(LogLevel.Error, f"Failed initializing Bluetooth: {e}")
            self.adapter = None
            self.adapter_path = None

    BATTERY_INTERFACE = "org.bluez.Battery1"
    
    def get_device_battery(self, device_path: str) -> int:
        """Retrieve battery percentage for a Bluetooth device using busctl."""
        try:
            cmd = [
                "busctl", "get-property",
                "org.bluez", device_path,
                "org.bluez.Battery1", "Percentage"
            ]
            
            # Run the command and capture the output
            output = subprocess.run(cmd, capture_output=True, text=True, check=True).stdout.strip()

            # Extract the battery percentage (e.g., "y 100" -> 100)
            battery_value = int(output.split()[-1])
            return battery_value

        except Exception as e:
            logging.error(f"Error retrieving battery info: {e}")
            return -1  # Indicate battery info is unavailable


    def find_adapter(self) -> str:
        """Find the first available Bluetooth adapter"""
        remote_om = dbus.Interface(
            self.bus.get_object(BLUEZ_SERVICE_NAME, "/"), DBUS_OM_IFACE
        )
        objects = remote_om.GetManagedObjects()

        for o, props in objects.items():
            if BLUEZ_ADAPTER_INTERFACE in props:
                return o

        raise Exception("No Bluetooth adapter found")

    def get_bluetooth_status(self) -> bool:
        """Get Bluetooth power status"""
        try:
            if not self.adapter:
                return False
            powered = self.adapter.Get(BLUEZ_ADAPTER_INTERFACE, "Powered")
            return bool(powered)
        except Exception as e:
            self.logging.log(LogLevel.Error, f"Failed getting Bluetooth status: {e}")
            return False

    def set_bluetooth_power(self, enabled: bool) -> None:
        """Set Bluetooth power state"""
        try:
            if not self.adapter:
                return
            self.adapter.Set(BLUEZ_ADAPTER_INTERFACE, "Powered", dbus.Boolean(enabled))
        except Exception as e:
            self.logging.log(LogLevel.Error, f"Failed setting Bluetooth power: {e}")

    def get_devices(self) -> List[Dict[str, str]]:
        """Get list of all known Bluetooth devices"""
        try:
            if not self.adapter:
                return []

            remote_om = dbus.Interface(
                self.bus.get_object(BLUEZ_SERVICE_NAME, "/"), DBUS_OM_IFACE
            )
            objects = remote_om.GetManagedObjects()
            devices = []
            for path, interfaces in objects.items():
                if BLUEZ_DEVICE_INTERFACE not in interfaces:
                    continue

                properties = interfaces[BLUEZ_DEVICE_INTERFACE]
                if not properties.get("Name", None):
                    continue

                devices.append(
                    {
                        "mac": properties.get("Address", ""),
                        "name": properties.get("Name", ""),
                        "paired": properties.get("Paired", False),
                        "connected": properties.get("Connected", False),
                        "trusted": properties.get("Trusted", False),
                        "icon": properties.get("Icon", ""),
                        "path": path,
                    }
                )
            return devices
        except Exception as e:
            self.logging.log(LogLevel.Error, f"Failed getting devices: {e}")
            return []

    def start_discovery(self) -> None:
        """Start scanning for Bluetooth devices"""
        try:
            if not self.adapter:
                return
            adapter = dbus.Interface(
                self.bus.get_object(BLUEZ_SERVICE_NAME, self.adapter_path),
                BLUEZ_ADAPTER_INTERFACE,
            )
            adapter.StartDiscovery()
        except Exception as e:
            self.logging.log(LogLevel.Error, f"Failed starting discovery: {e}")

    def stop_discovery(self) -> None:
        """Stop scanning for Bluetooth devices"""
        try:
            if not self.adapter:
                return
            adapter = dbus.Interface(
                self.bus.get_object(BLUEZ_SERVICE_NAME, self.adapter_path),
                BLUEZ_ADAPTER_INTERFACE,
            )
            adapter.StopDiscovery()
        except Exception as e:
            self.logging.log(LogLevel.Error, f"Failed stopping discovery: {e}")

    def connect_device(self, device_path: str) -> bool:
        """Connect to a Bluetooth device, set it as the default audio sink, and fetch battery info."""
        try:
            device = dbus.Interface(
                self.bus.get_object(BLUEZ_SERVICE_NAME, device_path),
                BLUEZ_DEVICE_INTERFACE,
            )
            device.Connect()

            # Wait for the device to register
            import time

            time.sleep(2)

            # Fetch device name
            properties = dbus.Interface(
                self.bus.get_object(BLUEZ_SERVICE_NAME, device_path), DBUS_PROP_IFACE
            )
            device_name = properties.Get(BLUEZ_DEVICE_INTERFACE, "Alias")

<<<<<<< HEAD
            # Find Bluetooth sink
            output = subprocess.getoutput("pactl list short sinks")
            bt_sink = None
            for line in output.split("\n"):
                if "bluez_output" in line:
                    bt_sink = line.split()[1]
                    break

            if bt_sink:
                subprocess.run(["pactl", "set-default-sink", bt_sink], check=True)

                # Save the Bluetooth sink
                with open("/tmp/last_sink.txt", "w") as f:
                    f.write(bt_sink)

                # Move all running apps to new sink
                output = subprocess.getoutput("pactl list short sink-inputs")
                for line in output.split("\n"):
                    if line.strip():
                        app_id = line.split()[0]
                        subprocess.run(
                            ["pactl", "move-sink-input", app_id, bt_sink], check=True
                        )

            # Send notification with battery percentage
            subprocess.run(
                ["notify-send", "Control Center", f"{device_name} Connected"]
            )
=======
            # Fetch battery percentage
            battery_percentage = self.get_device_battery(device_path)
            battery_info = f"Battery: {battery_percentage}%" if isinstance(battery_percentage, int) and battery_percentage >= 0 else ""

            # Send notification
            subprocess.run(["notify-send", "Bluetooth Device Connected",
                            f"{device_name} is connected\n{battery_info}"])
>>>>>>> c0f98167

            return True
        except Exception as e:
            self.logging.log(LogLevel.Error, f"Failed connecting to device: {e}")
            return False




    def disconnect_device(self, device_path: str) -> bool:
        """Disconnect from a Bluetooth device"""
        try:
            device = dbus.Interface(
                self.bus.get_object(BLUEZ_SERVICE_NAME, device_path),
                BLUEZ_DEVICE_INTERFACE,
            )
            properties = dbus.Interface(
                self.bus.get_object(BLUEZ_SERVICE_NAME, device_path), DBUS_PROP_IFACE
            )
            # Fetch device name
            device_name = "Bluetooth Device"
            device_name = properties.Get(BLUEZ_DEVICE_INTERFACE, "Name")
            device.Disconnect()

            subprocess.run(
                ["notify-send", "Control Center", f"{device_name} Disconnected"]
            )

            return True
        except Exception as e:
            self.logging.log(LogLevel.Error, f"Failed disconnecting from device: {e}")
            return False


# Create a global instance of the BluetoothManager
_manager = None


def get_bluetooth_manager(logging: Logger) -> BluetoothManager:
    """Get or create the global BluetoothManager instance"""
    global _manager
    if _manager is None:
        _manager = BluetoothManager(logging)
    return _manager


import time
import subprocess
import logging


def restore_last_sink(logging: Logger):
    """Restore last used sink and prevent it from switching back to speakers."""
    try:
        with open("/tmp/last_sink.txt", "r") as f:
            last_sink = f.read().strip()

        # Check if the sink still exists
        output = subprocess.getoutput("pactl list short sinks")
        available_sinks = [
            line.split()[1] for line in output.split("\n") if line.strip()
        ]

        if last_sink in available_sinks:
            logging.log(LogLevel.Info, f"Restoring audio to {last_sink}...")

            # Set Bluetooth as the default sink multiple times
            for _ in range(3):  # Repeat 3 times to fight auto-switching
                subprocess.run(["pactl", "set-default-sink", last_sink], check=True)
                time.sleep(1)

            # Verify if the change was successful
            time.sleep(1)
            current_sink = subprocess.getoutput("pactl get-default-sink").strip()
            if current_sink != last_sink:
                logging.log(
                    LogLevel.Warn,
                    f"Sink reverted to {current_sink}, forcing {last_sink} again...",
                )
                subprocess.run(["pactl", "set-default-sink", last_sink], check=True)

            # Move all running applications to Bluetooth sink
            output = subprocess.getoutput("pactl list short sink-inputs")
            for line in output.split("\n"):
                if line.strip():
                    app_id = line.split()[0]
                    subprocess.run(
                        ["pactl", "move-sink-input", app_id, last_sink], check=True
                    )

            logging.log(LogLevel.Info, f"Successfully restored audio to {last_sink}.")

            # 🔹 Prevent PipeWire from overriding the sink
            subprocess.run(
                ["pactl", "set-sink-option", last_sink, "device.headroom", "1"],
                check=False,
            )

    except FileNotFoundError:
        logging.log(LogLevel.Info, "No previous sink saved.")
    except Exception as e:
        logging.log(LogLevel.Error, f"Failed restoring last sink: {e}")


# Convenience functions using the global manager
def get_bluetooth_status(logging: Logger) -> bool:
    return get_bluetooth_manager(logging).get_bluetooth_status()


def set_bluetooth_power(enabled: bool, logging: Logger) -> None:
    get_bluetooth_manager(logging).set_bluetooth_power(enabled)


def get_devices(logging: Logger) -> List[Dict[str, str]]:
    return get_bluetooth_manager(logging).get_devices()


def start_discovery(logging: Logger) -> None:
    get_bluetooth_manager(logging).start_discovery()


def stop_discovery(logging: Logger) -> None:
    get_bluetooth_manager(logging).stop_discovery()


def connect_device(device_path: str, logging: Logger) -> bool:
    return get_bluetooth_manager(logging).connect_device(device_path)


def disconnect_device(device_path: str, logging: Logger) -> bool:
    return get_bluetooth_manager(logging).disconnect_device(device_path)<|MERGE_RESOLUTION|>--- conflicted
+++ resolved
@@ -1,6 +1,5 @@
 #!/usr/bin/env python3
 
-from math import log
 import dbus
 import dbus.mainloop.glib
 from gi.repository import GLib  # type: ignore
@@ -34,27 +33,31 @@
             self.adapter_path = None
 
     BATTERY_INTERFACE = "org.bluez.Battery1"
-    
+
     def get_device_battery(self, device_path: str) -> int:
         """Retrieve battery percentage for a Bluetooth device using busctl."""
         try:
             cmd = [
-                "busctl", "get-property",
-                "org.bluez", device_path,
-                "org.bluez.Battery1", "Percentage"
+                "busctl",
+                "get-property",
+                "org.bluez",
+                device_path,
+                "org.bluez.Battery1",
+                "Percentage",
             ]
-            
+
             # Run the command and capture the output
-            output = subprocess.run(cmd, capture_output=True, text=True, check=True).stdout.strip()
+            output = subprocess.run(
+                cmd, capture_output=True, text=True, check=True
+            ).stdout.strip()
 
             # Extract the battery percentage (e.g., "y 100" -> 100)
             battery_value = int(output.split()[-1])
             return battery_value
 
         except Exception as e:
-            logging.error(f"Error retrieving battery info: {e}")
+            self.logging.log(LogLevel.Error, f"Failed retrieving battery info: {e}")
             return -1  # Indicate battery info is unavailable
-
 
     def find_adapter(self) -> str:
         """Find the first available Bluetooth adapter"""
@@ -170,52 +173,27 @@
             )
             device_name = properties.Get(BLUEZ_DEVICE_INTERFACE, "Alias")
 
-<<<<<<< HEAD
-            # Find Bluetooth sink
-            output = subprocess.getoutput("pactl list short sinks")
-            bt_sink = None
-            for line in output.split("\n"):
-                if "bluez_output" in line:
-                    bt_sink = line.split()[1]
-                    break
-
-            if bt_sink:
-                subprocess.run(["pactl", "set-default-sink", bt_sink], check=True)
-
-                # Save the Bluetooth sink
-                with open("/tmp/last_sink.txt", "w") as f:
-                    f.write(bt_sink)
-
-                # Move all running apps to new sink
-                output = subprocess.getoutput("pactl list short sink-inputs")
-                for line in output.split("\n"):
-                    if line.strip():
-                        app_id = line.split()[0]
-                        subprocess.run(
-                            ["pactl", "move-sink-input", app_id, bt_sink], check=True
-                        )
-
-            # Send notification with battery percentage
-            subprocess.run(
-                ["notify-send", "Control Center", f"{device_name} Connected"]
-            )
-=======
             # Fetch battery percentage
             battery_percentage = self.get_device_battery(device_path)
-            battery_info = f"Battery: {battery_percentage}%" if isinstance(battery_percentage, int) and battery_percentage >= 0 else ""
+            battery_info = (
+                f"Battery: {battery_percentage}%"
+                if isinstance(battery_percentage, int) and battery_percentage >= 0
+                else ""
+            )
 
             # Send notification
-            subprocess.run(["notify-send", "Bluetooth Device Connected",
-                            f"{device_name} is connected\n{battery_info}"])
->>>>>>> c0f98167
+            subprocess.run(
+                [
+                    "notify-send",
+                    "Bluetooth Device Connected",
+                    f"{device_name} is connected\n{battery_info}",
+                ]
+            )
 
             return True
         except Exception as e:
             self.logging.log(LogLevel.Error, f"Failed connecting to device: {e}")
             return False
-
-
-
 
     def disconnect_device(self, device_path: str) -> bool:
         """Disconnect from a Bluetooth device"""
