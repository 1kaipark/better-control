--- conflicted
+++ resolved
@@ -2,13 +2,9 @@
 
 import gi # type: ignore
 import threading
-<<<<<<< HEAD
 
 from utils.logger import LogLevel, Logger
-=======
-import logging
 import subprocess
->>>>>>> c0f98167
 
 gi.require_version("Gtk", "3.0")
 from gi.repository import Gtk, GLib # type: ignore
@@ -43,9 +39,9 @@
         result = subprocess.run(["nmcli", "-t", "-f", "DEVICE,TYPE", "device"], capture_output=True, text=True)
         wifi_interfaces = [line for line in result.stdout.split('\n') if "wifi" in line]
         self.wifi_supported = bool(wifi_interfaces)
-        
+
         if not self.wifi_supported:
-            logging.warning("WiFi is not supported on this machine")
+            self.logging.log(LogLevel.Warn, "WiFi is not supported on this machine")
 
         # Create header box with title and refresh button
         header_box = Gtk.Box(orientation=Gtk.Orientation.HORIZONTAL, spacing=6)
@@ -72,11 +68,11 @@
         refresh_button.set_image(refresh_icon)
         refresh_button.set_tooltip_text("Refresh Networks")
         refresh_button.connect("clicked", self.on_refresh_clicked)
-        
+
         # Disable refresh button if WiFi is not supported
         if not self.wifi_supported:
             refresh_button.set_sensitive(False)
-            
+
         header_box.pack_end(refresh_button, False, False, 0)
 
         self.pack_start(header_box, False, False, 0)
@@ -99,18 +95,13 @@
         power_label.set_markup("<b>Wi-Fi</b>")
         power_label.set_halign(Gtk.Align.START)
         self.power_switch = Gtk.Switch()
-<<<<<<< HEAD
-        self.power_switch.set_active(get_wifi_status(self.logging))
-        self.power_switch.connect("notify::active", self.on_power_switched)
-=======
-        
+
         if self.wifi_supported:
-            self.power_switch.set_active(get_wifi_status())
+            self.power_switch.set_active(get_wifi_status(self.logging))
             self.power_switch.connect("notify::active", self.on_power_switched)
         else:
             self.power_switch.set_sensitive(False)
-            
->>>>>>> c0f98167
+
         power_box.pack_start(power_label, False, True, 0)
         power_box.pack_end(self.power_switch, False, True, 0)
         content_box.pack_start(power_box, False, True, 0)
@@ -241,7 +232,7 @@
                     label = Gtk.Label(label="WiFi is not supported on this machine")
                 else:
                     label = Gtk.Label(label="No networks found")
-                
+
                 label.set_halign(Gtk.Align.START)
                 box.pack_start(label, True, True, 0)
 
@@ -388,18 +379,14 @@
 
     def update_network_speed(self):
         """Update network speed display"""
-<<<<<<< HEAD
         speed = get_network_speed(self.logging)
-=======
-        speed = get_network_speed()
-        
+
         # Check if WiFi is supported
         if "wifi_supported" in speed and not speed["wifi_supported"]:
             self.download_label.set_text("Download: N/A")
             self.upload_label.set_text("Upload: N/A")
             return True  # Continue the timer
-            
->>>>>>> c0f98167
+
         rx_bytes = speed["rx_bytes"]
         tx_bytes = speed["tx_bytes"]
 
@@ -414,7 +401,7 @@
 
         return True  # Continue the timer
 
-    def on_power_switched(self, switch, gparam):
+    def on_power_switched(self, switch):
         """Handle WiFi power switch toggle"""
         state = switch.get_active()
         self.logging.log(LogLevel.Info, f"Setting WiFi power: {'ON' if state else 'OFF'}")
@@ -432,12 +419,12 @@
         thread.daemon = True
         thread.start()
 
-    def on_refresh_clicked(self, button):
+    def on_refresh_clicked(self):
         """Handle refresh button click"""
         self.logging.log(LogLevel.Info, "Manual refresh of WiFi networks requested")
         self.update_network_list()
 
-    def on_connect_clicked(self, button):
+    def on_connect_clicked(self):
         """Handle connect button click"""
         row = self.networks_box.get_selected_row()
         if row is None:
@@ -560,7 +547,7 @@
             self.update_network_list()
         return False  # Required for GLib.idle_add
 
-    def on_disconnect_clicked(self, button):
+    def on_disconnect_clicked(self):
         """Handle disconnect button click"""
         row = self.networks_box.get_selected_row()
         if row is None:
@@ -606,7 +593,7 @@
         thread.daemon = True
         thread.start()
 
-    def on_forget_clicked(self, button):
+    def on_forget_clicked(self):
         """Handle forget button click"""
         row = self.networks_box.get_selected_row()
         if row is None:
